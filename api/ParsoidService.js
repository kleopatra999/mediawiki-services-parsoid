--- conflicted
+++ resolved
@@ -11,172 +11,7 @@
 	cluster = require('cluster'),
 	path = require('path'),
 	util = require('util'),
-<<<<<<< HEAD
-	pkg = require('../package.json'),
-	Diff = require('../lib/mediawiki.Diff.js').Diff,
-	LogData = require('../lib/LogData.js').LogData,
-	newrelic;
-
-// local includes
-var mp = '../lib/';
-
-
-function ParsoidService(options) {
-	/**
-	 * The name of this instance.
-	 * @property {string}
-	 */
-	var instanceName = cluster.isWorker ? 'worker(' + process.pid + ')' : 'master';
-
-	console.log( ' - ' + instanceName + ' loading...' );
-
-	var WikitextSerializer = require(mp + 'mediawiki.WikitextSerializer.js').WikitextSerializer,
-		SelectiveSerializer = require( mp + 'mediawiki.SelectiveSerializer.js' ).SelectiveSerializer,
-		Util = require( mp + 'mediawiki.Util.js' ).Util,
-		DU = require( mp + 'mediawiki.DOMUtils.js' ).DOMUtils,
-		libtr = require(mp + 'mediawiki.ApiRequest.js'),
-		ParsoidConfig = require( mp + 'mediawiki.ParsoidConfig' ).ParsoidConfig,
-		MWParserEnvironment = require( mp + 'mediawiki.parser.environment.js' ).MWParserEnvironment,
-		TemplateRequest = libtr.TemplateRequest,
-		interwikiRE,
-		requests = 0;
-
-	/**
-	 * Set header, but only if response hasn't been sent.
-	 *
-	 * @method
-	 * @param {MWParserEnvironment} env
-	 * @param {Response} res The response object from our routing function.
-	 * @property {Function} Serializer
-	 */
-	function setHeader (res, env) {
-		if (env.responseSent) {
-			return;
-		} else {
-			res.setHeader.apply(res, Array.prototype.slice.call(arguments, 2));
-		}
-	}
-
-	/**
-	 * End response, but only if response hasn't been sent.
-	 *
-	 * @method
-	 * @param {MWParserEnvironment} env
-	 * @param {Response} res The response object from our routing function.
-	 * @property {Function} Serializer
-	 */
-	function endResponse (res, env) {
-		if (env.responseSent) {
-			return;
-		} else {
-			env.responseSent = true;
-			res.end.apply(res, Array.prototype.slice.call(arguments, 2));
-			env.log("end/response");
-			if ( parsoidConfig.maxRequestsPerChild ) {
-				requests++;
-				if ( requests >= parsoidConfig.maxRequestsPerChild ) {
-					process.exit(0);
-				}
-			}
-		}
-	}
-
-	/**
-	 * Send response, but only if response hasn't been sent.
-	 *
-	 * @method
-	 * @param {MWParserEnvironment} env
-	 * @param {Response} res The response object from our routing function.
-	 * @property {Function} Serializer
-	 */
-	function sendResponse (res, env) {
-		if (env.responseSent) {
-			return;
-		} else {
-			env.responseSent = true;
-			res.send.apply(res, Array.prototype.slice.call(arguments, 2));
-		}
-	}
-
-	/**
-	 * Render response, but only if response hasn't been sent.
-	 */
-
-	function renderResponse(res, env) {
-		if (env.responseSent) {
-			return;
-		} else {
-			env.responseSent = true;
-			res.render.apply(res, Array.prototype.slice.call(arguments, 2));
-		}
-	}
-
-	/**
-	 * The global parsoid configuration object.
-	 * @property {ParsoidConfig}
-	 */
-	var parsoidConfig = new ParsoidConfig( options, null );
-
-	if ( parsoidConfig.newRelic ) {
-		newrelic = require('newrelic');
-	}
-
-	/**
-	 * The serializer to use for the web requests.
-	 * @property {Function} Serializer
-	 */
-	var Serializer = parsoidConfig.useSelser ? SelectiveSerializer : WikitextSerializer;
-
-	/**
-	 * Get the interwiki regexp.
-	 *
-	 * @method
-	 * @returns {RegExp} The regular expression that matches to all interwikis accepted by the API.
-	 */
-	var interwikiRE;
-	function getInterwikiRE() {
-		// this RE won't change -- so, cache it
-		if (!interwikiRE) {
-			interwikiRE = parsoidConfig.interwikiRegexp;
-		}
-		return interwikiRE;
-	}
-
-	function getUriRE() {
-		var regex = getInterwikiRE();
-		regex += ( regex.length ? '|' : '' ) + 'https?%3[aA]%2[fF]%2[fF][^/]*';
-		return regex;
-	}
-
-	var htmlSpecialChars = function ( s ) {
-		return s.replace(/&/g,'&amp;')
-			.replace(/</g,'&lt;')
-			.replace(/"/g,'&quot;')
-			.replace(/'/g,'&#039;');
-	};
-
-	var roundTripDiff = function ( selser, req, res, env, document ) {
-		var out = [];
-
-		var finalCB =  function () {
-			var i;
-			out = out.join('');
-
-			// Strip selser trigger comment
-			out = out.replace(/<!--rtSelserEditTestComment-->\n*$/, '');
-
-			// Emit base href so all relative urls resolve properly
-			var hNodes = document.body.firstChild.childNodes;
-			var headNodes = "";
-			for (i = 0; i < hNodes.length; i++) {
-				if (hNodes[i].nodeName.toLowerCase() === 'base') {
-					headNodes += DU.serializeNode(hNodes[i]);
-					break;
-				}
-			}
-=======
 	uuid = require('node-uuid').v4;
->>>>>>> 839e7af8
 
 
 function ParsoidService( parsoidConfig, processLogger ) {
@@ -212,30 +47,11 @@
 	// limit upload file size
 	app.use(express.limit('15mb'));
 
-<<<<<<< HEAD
-	app.get('/', function(req, res){
-		// Ignore this root (healthcheck) in New Relic metrics
-		if ( newrelic ) {
-			newrelic.setIgnoreTransaction(true);
-		}
-		res.render('home');
-	});
-
-	function interParams( req, res, next ) {
-		if ( req.params[0] && req.params[0].match(/https?:\/\//) ) {
-			parsoidConfig.setInterwiki( req.params[0], req.params[0] );
-			res.local('iwp', req.params[0] );
-		} else {
-			res.local('iwp', req.params[0] || parsoidConfig.defaultWiki || '');
-		}
-		res.local('pageName', req.params[1] || '');
-=======
 	// request ids
 	var buf = new Buffer(16);
 	app.use(function(req, res, next) {
 		uuid(null, buf);
 		res.local('reqId', buf.toString('hex'));
->>>>>>> 839e7af8
 		next();
 	});
 
@@ -249,25 +65,6 @@
 		}
 	});
 
-<<<<<<< HEAD
-	function html2wt( req, res, html ) {
-		var env = res.local('env');
-
-		if ( req.body.oldwt ) {
-			env.setPageSrcInfo( req.body.oldwt );
-			env.page.id = null;
-        } else {
-			env.page.id = req.body.oldid || null;
-        }
-
-		if ( env.conf.parsoid.allowCORS ) {
-			// allow cross-domain requests (CORS) so that parsoid service
-			// can be used by third-party sites
-			setHeader(res, env, 'Access-Control-Allow-Origin',
-						   env.conf.parsoid.allowCORS );
-		}
-=======
->>>>>>> 839e7af8
 
 	// Routes
 
@@ -279,6 +76,7 @@
 
 	// Regexp that matches to all interwikis accepted by the API.
 	var iwRe = parsoidConfig.interwikiRegexp;
+	var uriRe = iwRe + ( iwRe.length ? '|' : '' ) + 'https?%3[aA]%2[fF]%2[fF].*';
 
 	app.get( '/', routes.home );
 	app.get( '/_version', routes.version );
@@ -292,156 +90,13 @@
 	app.get(  re('^/_rtselser/(' + iwRe + ')/(.*)'), i, p, routes.roundtripSelser );
 	app.get(  re('^/_rtform/(?:(' + iwRe + ')/(.*))?'), i, p, routes.get_rtForm );
 	app.post( re('^/_rtform/(?:(' + iwRe + ')/(.*))?'), i, p, routes.post_rtForm );
-	app.get(  re('^/(' + iwRe + ')/(.*)'), i, p, routes.get_article );
-	app.post( re('^/(' + iwRe + ')/(.*)'), i, p, routes.post_article );
+	app.get(  re('^/(' + uriRe + ')/(.*)'), i, p, routes.get_article );
+	app.post( re('^/(' + uriRe + ')/(.*)'), i, p, routes.post_article );
 
 	// v2 API routes
 	app.get(  '/v2/:domain/:format/:title/:revision?', v, p, routes.v2_get );
 	app.post( '/v2/:domain/:format/:title?/:revision?', v, p, routes.v2_post );
 
-<<<<<<< HEAD
-			// clear default page name
-			if ( !res.local('pageName') ) {
-				env.page.name = '';
-			}
-
-			var parser = env.pipelineFactory.getPipeline('text/x-mediawiki/full');
-			parser.once( 'document', function ( document ) {
-				// Don't cache requests when wt is set in case somebody uses
-				// GET for wikitext parsing
-				setHeader(res, env, 'Cache-Control', 'private,no-cache,s-maxage=0' );
-				sendRes( req.body.body ? document.body : document );
-			});
-
-			tmpCb = function ( err, src_and_metadata ) {
-				if ( err ) {
-					env.log("fatal/request", err);
-					return;
-				}
-
-				// Set the source
-				env.setPageSrcInfo( src_and_metadata );
-
-				try {
-					parser.processToplevelDoc( wt );
-				} catch ( e ) {
-					env.log("fatal", e);
-					return;
-				}
-			};
-
-			if ( !res.local('pageName') || !oldid ) {
-				// no pageName supplied; don't fetch the page source
-				tmpCb( null, wt );
-				return;
-			}
-
-		} else {
-			if ( oldid ) {
-				env.log('info', 'starting parsing');
-
-				if ( !req.headers.cookie ) {
-					setHeader(res, env, 'Cache-Control', 's-maxage=2592000' );
-				} else {
-					// Don't cache requests with a session
-					setHeader(res, env, 'Cache-Control', 'private,no-cache,s-maxage=0' );
-				}
-				tmpCb = parse.bind( null, env, req, res, function ( req, res, src, doc ) {
-					sendRes( doc.documentElement );
-				});
-			} else {
-				// Don't cache requests with no oldid
-				setHeader(res, env, 'Cache-Control', 'private,no-cache,s-maxage=0' );
-				tmpCb = function ( err, src_and_metadata ) {
-					if ( err ) {
-						env.log("fatal/request", err);
-						return;
-					}
-
-					// Set the source
-					env.setPageSrcInfo( src_and_metadata );
-					var url = [ "", prefix,
-								encodeURIComponent( target ) +
-								"?oldid=" + env.page.meta.revision.revid
-							].join( "/" );
-
-					// Redirect to oldid
-					relativeRedirect({"path" : url, "res" : res, "env" : env});
-					env.log("info", "redirected to revision", env.page.meta.revision.revid);
-				};
-			}
-		}
-
-		var tpr = new TemplateRequest( env, target, oldid );
-		tpr.once( 'src', tmpCb );
-
-		function sendRes( doc ) {
-			var out = DU.serializeNode( doc );
-			try {
-				setHeader(res, env, 'X-Parsoid-Performance', env.getPerformanceHeader());
-				setHeader(res, env, 'Content-Type', 'text/html; charset=UTF-8' );
-				endResponse(res, env,  out );
-				env.log("info", "completed parsing in", env.performance.duration, "ms");
-			} catch (e) {
-				env.log("fatal/request", e);
-			}
-		}
-	}
-
-	// Regular article parsing
-	app.get( new RegExp( '/(' + getUriRE() + ')/(.*)' ), interParams, parserEnvMw, function(req, res) {
-		if ( newrelic ) {
-			newrelic.setTransactionName( 'wt2html' );
-		}
-		wt2html( req, res );
-	});
-
-	// Regular article serialization using POST
-	app.post( new RegExp( '/(' + getUriRE() + ')/(.*)' ), interParams, parserEnvMw, function ( req, res ) {
-		// parse html or wt
-		if ( req.body.wt ) {
-			if ( newrelic ) {
-				newrelic.setTransactionName( 'wt2html' );
-			}
-			wt2html( req, res, req.body.wt );
-		} else {
-			if ( newrelic ) {
-				newrelic.setTransactionName( 'html2wt' );
-			}
-			html2wt( req, res, req.body.html || req.body.content || '' );
-		}
-	});
-
-	var version = {
-		name: pkg.name,
-		version: pkg.version
-	};
-
-	function gitVersion( cb ) {
-		fs.exists( path.join( __dirname, '/../.git' ), function ( exists ) {
-			if ( !exists ) {
-				cb();
-				return;
-			}
-			childProc.exec(
-				'git rev-parse HEAD',
-				function ( error, stdout, stderr ) {
-					if ( !error ) {
-						version.sha = stdout.slice(0, -1);
-					}
-					cb();
-			});
-		});
-	}
-
-	/**
-	* Return Parsoid version based on package.json + git sha1 if available
-	*/
-	app.get( "/_version", function ( req, res ) {
-		res.json( version );
-	});
-=======
->>>>>>> 839e7af8
 
 	// Get host and port from the environment, if available
 	// VCAP_APP_PORT is for appfog.com support
