// This file is used to run a stub API that mimicks the MediaWiki interface
// for the purposes of testing extension expansion.
"use strict";

var express = require('express');
var crypto = require('crypto');

// configuration to match PHP parserTests
var IMAGE_BASE_URL = 'http://example.com/images';
var IMAGE_DESC_URL = IMAGE_BASE_URL;
//IMAGE_BASE_URL='http://upload.wikimedia.org/wikipedia/commons';
//IMAGE_DESC_URL='http://commons.wikimedia.org/wiki';
var FILE_PROPS = {
	'Foobar.jpg': {
		size: 7881, width: 1941, height: 220, bits: 8, mime: 'image/jpeg', mediatype: 'BITMAP'
	},
	'Thumb.png': {
		size: 22589, width: 135, height: 135, bits: 8, mime: 'image/png', mediatype: 'BITMAP'
	},
	'Foobar.svg': {
<<<<<<< HEAD
		size: 12345, width: 240, height: 180, bits: 24, mime: 'image/svg+xml', mediatype: 'BITMAP'
	},
	'Foobar.mov': {
		size: 12345, width: 640, height: 480, bits: 8, mime: 'video/quicktime', mediatype: 'VIDEO'
=======
		size: 12345, width: 240, height: 180, bits: 24, mime: 'image/svg+xml'
	},
	'LoremIpsum.djvu': {
		size: 3249, width: 2480, height: 3508, bits: 8, mime: 'image/vnd.djvu'
>>>>>>> b8d6cadb
	}
};

/* -------------------- web app access points below --------------------- */

var app = express.createServer();

app.use( express.bodyParser() );

function sanitizeHTMLAttribute( text ) {
	return text
		.replace( /&/g, '&amp;' )
		.replace( /"/g, '&quot;' )
		.replace( /</g, '&lt;' )
		.replace( />/g, '&gt;' );
}

var fnames = {
		'Image:Foobar.jpg': 'Foobar.jpg',
		'File:Foobar.jpg': 'Foobar.jpg',
		'Image:Foobar.svg': 'Foobar.svg',
		'File:Foobar.svg': 'Foobar.svg',
		'Image:Thumb.png': 'Thumb.png',
		'File:Thumb.png': 'Thumb.png',
		'Image:Foobar.mov': 'Foobar.mov',
		'File:Foobar.mov': 'Foobar.mov'
	},

	pnames = {
		'Image:Foobar.jpg': 'File:Foobar.jpg',
		'Image:Foobar.svg': 'File:Foobar.svg',
		'Image:Thumb.png': 'File:Thumb.png',
		'Image:Foobar.mov': 'File:Foobar.mov'
	},

	formatters = {
		json: function ( data ) {
			return JSON.stringify( data );
		},
		jsonfm: function ( data ) {
			return JSON.stringify( data, null, 2 );
		}
	},

	availableActions = {
		parse: function ( body, cb ) {
			var resultText,
				text = body.text,
				re = /<testextension(?: ([^>]*))?>((?:[^<]|<(?!\/testextension>))*)<\/testextension>/,
				replaceString = '<p data-options="$1">$2</p>',
				result = text.match( re );

			// I guess this doesn't need to be a function anymore, but still.
			function handleTestExtension( opts, content ) {
				var i, opt, optHash = {};

				opts = opts.split( / +/ );
				for ( i = 0; i < opts.length; i++ ) {
					opt = opts[i].split( '=' );
					optHash[opt[0]] = opt[1].trim().replace( /(^"|"*$)/g, '' );
				}

				return replaceString.replace( '$1', sanitizeHTMLAttribute( JSON.stringify( optHash ) ) )
					.replace( '$2', sanitizeHTMLAttribute( content ) );
			}

			if ( result ) {
				resultText = handleTestExtension( result[1], result[2] );
			} else {
				resultText = body.text;
			}

			cb( null, { parse: { text: { '*': resultText } } } );
		},

		query: function ( body, cb ) {
			var filename = body.titles,
				normPagename = pnames[filename] || filename,
				normFilename = fnames[filename] || filename;
			if(!(normFilename in FILE_PROPS )) {
				cb( null, {
					'query': {
						'pages': {
							'-1': {
								'ns': 6,
								'title': filename,
								'missing': '',
								'imagerepository': ''
							}
						}
					}
				} );
				return;
			}
			var props = FILE_PROPS[normFilename] || Object.create(null);
			var md5 = crypto.createHash('md5').update(normFilename).
				digest('hex');
			var md5prefix = md5[0] + '/' + md5[0] + md5[1] + '/';
			var baseurl = IMAGE_BASE_URL + '/' + md5prefix + normFilename,
				height = props.height || 220,
				width = props.width || 1941,
				twidth = body.iiurlwidth,
				theight = body.iiurlheight,
				turl = IMAGE_BASE_URL + '/thumb/' + md5prefix + normFilename,
				durl = IMAGE_DESC_URL + '/' + normFilename,
				mediatype = (props.mime === 'image/svg+xml') ? 'DRAWING' : props.mediatype,
				imageinfo = {
					pageid: 1,
					ns: 6,
					title: normPagename,
					imageinfo: [ {
						size: props.size || 12345,
						height: height,
						width: width,
						url: baseurl,
						descriptionurl: durl,
						mediatype: mediatype,
						user: 'n00b'
					} ]
				},
				response = {
					query: {
						normalized: [ {
							from: filename,
							to: normPagename
						} ],
						pages: {}
					}
				};

			if ( twidth || theight ) {
				if ( twidth && (theight === undefined || theight === null) ) {
					// File::scaleHeight in PHP
					theight = Math.round( height * twidth / width );
				} else if ( theight && (twidth === undefined || twidth === null) ) {
					// MediaHandler::fitBoxWidth in PHP
					// This is crazy!
					var idealWidth = width * theight / height;
					var roundedUp = Math.ceil(idealWidth);
					if (Math.round(roundedUp * height / width) > theight) {
						twidth = Math.floor(idealWidth);
					} else {
						twidth = roundedUp;
					}
				} else {
					if ( Math.round( height * twidth / width ) > theight ) {
						twidth = Math.ceil( width * theight / height );
					} else {
						theight = Math.round( height * twidth / width );
					}
				}
				if (twidth >= width || theight >= height) {
					// the PHP api won't enlarge an image
					twidth = width;
					theight = height;
				}

				turl += '/' + twidth + 'px-' + normFilename;
				imageinfo.imageinfo[0].thumbwidth = twidth;
				imageinfo.imageinfo[0].thumbheight = theight;
				imageinfo.imageinfo[0].thumburl = turl;
			}

			response.query.pages['1'] = imageinfo;
			cb( null, response );
		}
	},

	actionDefinitions = {
		parse: {
			parameters: {
				text: 'text',
				title: 'text'
			}
		},

		query: {
			parameters: {
				titles: 'text',
				prop: 'text',
				iiprop: 'text',
				iiurlwidth: 'text',
				iiurlheight: 'text'
			}
		}
	},

	actionRegex = Object.keys( availableActions ).join( '|' );

function buildOptions( options ) {
	var i, optStr = '';

	for ( i = 0; i < options.length; i++ ) {
		optStr += '<option value="' + options[i] + '">' + options[i] + '</option>';
	}

	return optStr;
}

function buildActionList() {
	var i, action, title,
		actions = Object.keys( availableActions ),
		setStr = '';

	for ( i = 0; i < actions.length; i++ ) {
		action = actions[i];
		title = 'action=' + action;
		setStr += '<li id="' + title + '">';
		setStr += '<a href="/' + action + '">' + title + '</a></li>';
	}

	return setStr;
}

function buildForm( action ) {
	var i, actionDef, param, params, paramList,
		formStr = '';

	actionDef = actionDefinitions[action];
	params = actionDef.parameters;
	paramList = Object.keys( params );

	for ( i = 0; i < paramList.length; i++ ) {
		param = paramList[i];
		if ( typeof params[param] === 'string' ) {
			formStr += '<input type="' + params[param] + '" name="' + param + '" />';
		} else if ( params[param].length ) {
			formStr += '<select name="' + param + '">';
			formStr += buildOptions( params[param] );
			formStr += '</select>';
		}
	}
	return formStr;
}

// GET request to root....should probably just tell the client how to use the service
app.get( '/', function ( req, res ) {
	res.setHeader( 'Content-Type', 'text/html; charset=UTF-8' );
	res.write(
		'<html><body>' +
			'<ul id="list-of-actions">' +
				buildActionList() +
			'</ul>' +
		'</body></html>' );
	res.end();
} );

// GET requests for any possible actions....tell the client how to use the action
app.get( new RegExp( '^/(' + actionRegex + ')' ), function ( req, res ) {
	var formats = buildOptions( Object.keys( formatters ) ),
		action = req.params[0],
		returnHtml =
			'<form id="service-form" method="GET" action="api.php">' +
				'<h2>GET form</h2>' +
				'<input name="action" type="hidden" value="' + action + '" />' +
				'<select name="format">' +
					formats +
				'</select>' +
				buildForm( action ) +
				'<input type="submit" />' +
			'</form>' +
			'<form id="service-form" method="POST" action="api.php">' +
				'<h2>POST form</h2>' +
				'<input name="action" type="hidden" value="' + action + '" />' +
				'<select name="format">' +
					formats +
				'</select>' +
				buildForm( action ) +
				'<input type="submit" />' +
			'</form>';

	res.setHeader( 'Content-Type', 'text/html; charset=UTF-8' );
	res.write( returnHtml );
	res.end();
} );

function handleApiRequest( body, res ) {
	var format = body.format,
		action = body.action,
		formatter = formatters[format];

	availableActions[action]( body, function ( err, data ) {
		if ( err === null ) {
			res.setHeader( 'Content-Type', 'application/json' );
			res.write( formatter( data ) );
			res.end();
		} else {
			res.setHeader( 'Content-Type', 'text/plain' );

			if ( err.code ) {
				res.status( err.code );
			} else {
				res.status( 500 );
			}

			res.write( err.stack || err.toString() );
			res.end();
		}
	} );
}

// GET request to api.php....actually perform an API request
app.get( '/api.php', function ( req, res ) {
	handleApiRequest( req.query, res );
} );

// POST request to api.php....actually perform an API request
app.post( '/api.php', function ( req, res ) {
	handleApiRequest( req.body, res );
} );

module.exports = app;

var port = process.env.PORT || 7001;
console.log( 'Mock MediaWiki API starting.... listening to ' + port);
app.listen(port);
console.log( 'Started.' );<|MERGE_RESOLUTION|>--- conflicted
+++ resolved
@@ -18,17 +18,13 @@
 		size: 22589, width: 135, height: 135, bits: 8, mime: 'image/png', mediatype: 'BITMAP'
 	},
 	'Foobar.svg': {
-<<<<<<< HEAD
 		size: 12345, width: 240, height: 180, bits: 24, mime: 'image/svg+xml', mediatype: 'BITMAP'
 	},
 	'Foobar.mov': {
 		size: 12345, width: 640, height: 480, bits: 8, mime: 'video/quicktime', mediatype: 'VIDEO'
-=======
-		size: 12345, width: 240, height: 180, bits: 24, mime: 'image/svg+xml'
 	},
 	'LoremIpsum.djvu': {
 		size: 3249, width: 2480, height: 3508, bits: 8, mime: 'image/vnd.djvu'
->>>>>>> b8d6cadb
 	}
 };
 
