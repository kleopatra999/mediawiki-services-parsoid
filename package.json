--- conflicted
+++ resolved
@@ -11,15 +11,11 @@
 		"express": "~2.5.11",
 		"handlebars": "~1.3.0",
 		"html5": "~0.3.15",
-<<<<<<< HEAD
-		"es6-shim": "~0.10.0",
-		"newrelic": "~1.5.4"
-=======
 		"html5-entities": "~0.5.0",
 		"pegjs": "~0.8.0",
 		"request": "~2.34.0",
-		"yargs": "~1.2.1"
->>>>>>> b8d6cadb
+		"yargs": "~1.2.1",
+		"newrelic": "~1.5.4"
 	},
 	"devDependencies": {
 		"colors": "~0.6.2",
