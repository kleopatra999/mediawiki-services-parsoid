{
	"name": "parsoid",
	"description": "Mediawiki parser for the VisualEditor.",
	"version": "0.2.0-git",
	"dependencies": {
		"alea": "~0.0.9",
		"async": "~0.9.0",
		"bunyan": "~1.0.0",
		"diff": "~1.0.7",
		"domino": "~1.0.18",
		"entities": "~1.1.1",
		"es6-shim": "~0.16.0",
		"express": "~2.5.11",
		"gelf-stream": "~0.2.4",
		"handlebars": "~1.3.0",
<<<<<<< HEAD
		"html5": "0.3.15",
		"html5-entities": "~0.5.0",
		"pegjs": "~0.8.0",
		"request": "~2.34.0",
		"yargs": "~1.2.1",
		"newrelic": "~1.5.4"
=======
		"html5": "~1.0.5",
		"html5-entities": "~1.0.0",
		"node-uuid": "~1.4.1",
		"pegjs": "git+https://github.com/arlolra/pegjs#startOffset",
		"prfun": "~1.0.2",
		"request": "~2.40.0",
		"simplediff": "~0.1.1",
		"yargs": "~1.3.1"
>>>>>>> 839e7af8
	},
	"devDependencies": {
		"chai": "~1.9.1",
		"colors": "~0.6.2",
		"mocha": "~1.21.4",
		"supertest": "0.14.0",
		"istanbul": "0.3.5",
		"coveralls": "2.11.2"
	},
	"main": "lib/index.js",
	"bin": {
		"parse.js": "tests/parse.js"
	},
	"scripts": {
		"start": "node api/server.js",
		"mocha": "mocha --opts tests/mocha/mocha.opts tests/mocha",
		"parserTests": "node tests/parserTests.js --wt2html --wt2wt --html2wt --html2html --selser --no-color --quiet --blacklist",
		"test": "npm run parserTests && npm run mocha",
		"cover-mocha": "istanbul cover _mocha --dir ./coverage/mocha --  --opts tests/mocha/mocha.opts tests/mocha",
		"cover-parserTests": "istanbul cover tests/parserTests.js --dir ./coverage/parserTests -- --wt2html --wt2wt --html2wt --html2html --selser --no-color --quiet --blacklist",
		"coverage": "npm run cover-mocha && npm run cover-parserTests && istanbul report && cat ./coverage/lcov.info | coveralls && rm -rf ./coverage"
	},
	"repository": {
		"type": "git",
		"url": "https://gerrit.wikimedia.org/r/p/mediawiki/services/parsoid"
	}
}<|MERGE_RESOLUTION|>--- conflicted
+++ resolved
@@ -13,14 +13,6 @@
 		"express": "~2.5.11",
 		"gelf-stream": "~0.2.4",
 		"handlebars": "~1.3.0",
-<<<<<<< HEAD
-		"html5": "0.3.15",
-		"html5-entities": "~0.5.0",
-		"pegjs": "~0.8.0",
-		"request": "~2.34.0",
-		"yargs": "~1.2.1",
-		"newrelic": "~1.5.4"
-=======
 		"html5": "~1.0.5",
 		"html5-entities": "~1.0.0",
 		"node-uuid": "~1.4.1",
@@ -28,8 +20,8 @@
 		"prfun": "~1.0.2",
 		"request": "~2.40.0",
 		"simplediff": "~0.1.1",
-		"yargs": "~1.3.1"
->>>>>>> 839e7af8
+		"yargs": "~1.3.1",
+		"newrelic": "~1.5.4"
 	},
 	"devDependencies": {
 		"chai": "~1.9.1",
