--- conflicted
+++ resolved
@@ -954,10 +954,6 @@
 			]
 		};
 
-		// Add mw:Error to the RDFa type.
-		// Prepend since rdfaType is updated with /<format> further down.
-		rdfaType = "mw:Error " + rdfaType;
-
 		// Add error info to data-mw
 		dataMWObj = dataMW ? JSON.parse(dataMW) : {};
 		var errs = dataMWObj.errors;
@@ -989,6 +985,11 @@
 	} else {
 		rdfaType = 'mw:Image';
 	}
+	if ( errs ) {
+		// Add mw:Error to the RDFa type.
+		// Prepend since rdfaType is updated with /<format> further down.
+		rdfaType = "mw:Error " + rdfaType;
+	}
 
 	var imageSrc = dataAttribs.src;
 	if (!dataAttribs.uneditable) {
@@ -1114,7 +1115,6 @@
 				obj.thumb = opts.manualthumb.v;
 			}
 
-<<<<<<< HEAD
 			var dataMW = { user : info.user }
 			if ( obj ) {
 				Util.extendProps(dataMW, obj);
@@ -1122,10 +1122,6 @@
 				Util.extendProps(dataMW, JSON.parse(str));
 			}
 			container.addAttribute("data-mw", JSON.stringify(dataMW));
-=======
-			// We only parse the str -> obj if we had to update it.
-			container.addAttribute("data-mw", obj ? JSON.stringify(obj) : str);
->>>>>>> 839e7af8
 
 			tokens.push( containerClose );
 
