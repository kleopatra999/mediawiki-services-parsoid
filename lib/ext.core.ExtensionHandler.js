"use strict";

var TemplateHandler = require('./ext.core.TemplateHandler.js').TemplateHandler,
	coreutil = require('util'),
	Util = require('./mediawiki.Util.js').Util,
	DU = require('./mediawiki.DOMUtils.js').DOMUtils,
	PHPParseRequest = require('./mediawiki.ApiRequest.js').PHPParseRequest,
	defines = require('./mediawiki.parser.defines.js');

// define some constructor shortcuts
var KV = defines.KV,
<<<<<<< HEAD
    TagTk = defines.TagTk,
    EndTagTk = defines.EndTagTk;

function ExtensionHandler(manager, options) {
	this.manager = manager;
	this.options = options;
	this.usePHPPreProcessor = manager.env.conf.parsoid.usePHPPreProcessor &&
			(manager.env.conf.parsoid.apiURI !== null);

	// Native extension handlers
	var nativeExts = manager.env.conf.parsoid.nativeExtensions,
		ref = nativeExts.cite.ref,
	    references = nativeExts.cite.references;

	this.nativeExtHandlers = {
		"ref": ref.handleRef.bind(ref, manager, options),
		"references": references.handleReferences.bind(references, manager, options),
		// TODO: This is a good place to add a condition to enable/disable native support for galleries
		"gallery": nativeExts.gallery.handleGallery.bind(nativeExts.gallery, manager, options)
	};
=======
	TagTk = defines.TagTk,
	EndTagTk = defines.EndTagTk;
>>>>>>> 839e7af8

function ExtensionHandler( manager, options ) {
	TemplateHandler.apply( this, arguments );
}

// Inherit from TemplateHandler to get access to all the nifty functions there
// (code reuse inheritance -- maybe better to refactor the common code out to
// a helper class and use that in both Template and Extension handlers)
coreutil.inherits(ExtensionHandler, TemplateHandler);

ExtensionHandler.prototype.rank = 1.11;

ExtensionHandler.prototype.register = function() {
	this.usePHPPreProcessor = this.env.conf.parsoid.usePHPPreProcessor &&
		(this.env.conf.parsoid.apiURI !== null);

	// Native extension handlers
	var nativeExts = this.env.conf.parsoid.nativeExtensions,
		ref = nativeExts.cite.ref,
		references = nativeExts.cite.references;

	this.nativeExtHandlers = {
		"ref": ref.handleRef.bind(ref, this.manager, this.options),
		"references": references.handleReferences.bind(references, this.manager, this.options)
	};

	// Extension content expansion
	this.manager.addTransform( this.onExtension.bind(this),
		"ExtensionHandler:onExtension", this.rank, 'tag', 'extension' );
};

/**
 * Get the public data-mw structure that exposes the extension name, args, and body
 */
ExtensionHandler.prototype.getArgInfo = function (state) {
	var extToken = state.token,
		extName = state.token.getAttribute("name"),
		extSrc = state.token.getAttribute("source");

	return {
		dict: {
			name: extName,
			attrs: Util.KVtoHash(extToken.getAttribute("options"), true),
			body: { extsrc: Util.extractExtBody(extName, extSrc) }
		}
	};
};

/**
 * Parse the extension HTML content and wrap it in a DOMFragment
 * to be expanded back into the top-level DOM later.
 */
ExtensionHandler.prototype.parseExtensionHTML = function(extToken, cb, err, html) {
	// document -> html -> body -> children
	var doc = DU.parseHTML(html),
		state = { token: extToken };

	// We are always wrapping extensions with the DOMFragment mechanism.
	state.wrapperType = 'mw:Extension/' + extToken.getAttribute('name');
	state.wrappedObjectId = this.env.newObjectId();

	// DOMFragment-based encapsulation.
	this._onDocument(state, cb, doc);
};

/**
 * Fetch the preprocessed wikitext for an extension
 */
ExtensionHandler.prototype.fetchExpandedExtension = function ( title, text, parentCB, cb ) {
	var env = this.env;
	// We are about to start an async request for an extension
	env.dp( 'Note: trying to expand ', text );

	// Start a new request if none is outstanding
	//env.dp( 'requestQueue: ', env.requestQueue );
	if ( env.requestQueue[text] === undefined ) {
		env.tp( 'Note: Starting new request for ' + text );
		env.requestQueue[text] = new PHPParseRequest( env, title, text );
	}
	// append request, process in document order
	env.requestQueue[text].once( 'src', cb );

	parentCB ( { async: true } );
};

function normalizeExtOptions(options) {
	// Mimics Sanitizer::decodeTagAttributes from the PHP parser
	//
	// Extension options should always be interpreted as plain text. The
	// tokenizer parses them to tokens in case they are for an HTML tag,
	// but here we use the text source instead.
	for (var i = 0, n = options.length; i < n; i++) {
		var o = options[i], v;
		if (!o.v && !o.vsrc) {
			continue;
		}

		// Use the source if present. If not use the value, but ensure it's a
		// string, as it can be a token stream if the parser has recognized it
		// as a directive.
		v = o.vsrc || ((o.v.constructor === String) ? o.v : Util.tokensToString(o.v));
		// Normalize whitespace in extension attribute values
		o.v = v.trim().replace(/(\s+)/g, ' ');
	}
	return options;
}

ExtensionHandler.prototype.onExtension = function( token, frame, cb ) {
	var env = this.env,
		extensionName = token.getAttribute('name'),
		nativeHandler = this.nativeExtHandlers[extensionName],
		// TODO: use something order/quoting etc independent instead of src
		cacheKey = token.dataAttribs.src,
		cachedExpansion = env.extensionCache[cacheKey];

<<<<<<< HEAD
	// Use native handler only for galleries that don't have type nor navigation attribute specified
	// TODO: This should be handled with some sort of extensions registration mechanism but such thing
	// for Parsoid does not exist yet.
	if ( extensionName === 'gallery' && ( Util.lookup(token.getAttribute('options'), 'type') ||
		Util.lookup(token.getAttribute('options'), 'navigation') ) )
	{
		nativeHandler = null;
	}

=======
>>>>>>> 839e7af8
	if ( nativeHandler ) {
		// No caching for native extensions for now.
		token.setAttribute('options', normalizeExtOptions(token.getAttribute('options')));
		nativeHandler(token, cb);
	} else if ( cachedExpansion ) {
		//console.log('cache hit for', JSON.stringify(cacheKey.substr(0, 50)));
		// cache hit. Reuse extension expansion.
		var toks = DU.encapsulateExpansionHTML(env, token, cachedExpansion, { setDSR: true });
		cb({ tokens: toks });
	} else if ( env.conf.parsoid.expandExtensions && env.conf.parsoid.usePHPPreProcessor ) {
		// Use MediaWiki's action=parse preprocessor
		this.fetchExpandedExtension(
			extensionName,
			token.getAttribute('source'),
			cb,
			this.parseExtensionHTML.bind(this, token, cb)
		);
	} else {
		/* Convert this into a span with extension content as plain text */
		var span = new TagTk('span', [
					new KV('typeof', 'mw:Extension/' + extensionName),
					new KV('about', token.getAttribute('about'))
				], token.dataAttribs);

		cb({ tokens: [span, token.getAttribute('source'), new EndTagTk('span')] });
	}
};

if (typeof module === "object") {
	module.exports.ExtensionHandler = ExtensionHandler;
}<|MERGE_RESOLUTION|>--- conflicted
+++ resolved
@@ -9,31 +9,8 @@
 
 // define some constructor shortcuts
 var KV = defines.KV,
-<<<<<<< HEAD
-    TagTk = defines.TagTk,
-    EndTagTk = defines.EndTagTk;
-
-function ExtensionHandler(manager, options) {
-	this.manager = manager;
-	this.options = options;
-	this.usePHPPreProcessor = manager.env.conf.parsoid.usePHPPreProcessor &&
-			(manager.env.conf.parsoid.apiURI !== null);
-
-	// Native extension handlers
-	var nativeExts = manager.env.conf.parsoid.nativeExtensions,
-		ref = nativeExts.cite.ref,
-	    references = nativeExts.cite.references;
-
-	this.nativeExtHandlers = {
-		"ref": ref.handleRef.bind(ref, manager, options),
-		"references": references.handleReferences.bind(references, manager, options),
-		// TODO: This is a good place to add a condition to enable/disable native support for galleries
-		"gallery": nativeExts.gallery.handleGallery.bind(nativeExts.gallery, manager, options)
-	};
-=======
 	TagTk = defines.TagTk,
 	EndTagTk = defines.EndTagTk;
->>>>>>> 839e7af8
 
 function ExtensionHandler( manager, options ) {
 	TemplateHandler.apply( this, arguments );
@@ -57,7 +34,9 @@
 
 	this.nativeExtHandlers = {
 		"ref": ref.handleRef.bind(ref, this.manager, this.options),
-		"references": references.handleReferences.bind(references, this.manager, this.options)
+		"references": references.handleReferences.bind(references, this.manager, this.options),
+		// TODO: This is a good place to add a condition to enable/disable native support for galleries
+		"gallery": nativeExts.gallery.handleGallery.bind(nativeExts.gallery, this.manager, this.options)
 	};
 
 	// Extension content expansion
@@ -149,7 +128,6 @@
 		cacheKey = token.dataAttribs.src,
 		cachedExpansion = env.extensionCache[cacheKey];
 
-<<<<<<< HEAD
 	// Use native handler only for galleries that don't have type nor navigation attribute specified
 	// TODO: This should be handled with some sort of extensions registration mechanism but such thing
 	// for Parsoid does not exist yet.
@@ -159,8 +137,6 @@
 		nativeHandler = null;
 	}
 
-=======
->>>>>>> 839e7af8
 	if ( nativeHandler ) {
 		// No caching for native extensions for now.
 		token.setAttribute('options', normalizeExtOptions(token.getAttribute('options')));
