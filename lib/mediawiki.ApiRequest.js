"use strict";

require('./core-upgrade.js');

// many concurrent connections to the same host
var Agent = require('./_http_agent.js').Agent,
	httpAgent = new Agent({
		connectTimeout: 5 * 1000,
		maxSockets: 50
	});
require('http').globalAgent = httpAgent;

var request = require('request'),
	qs = require('querystring'),
	events = require('events'),
	util = require('util'),
<<<<<<< HEAD
	url = require('url');
=======
	domino = require('domino');
>>>>>>> 839e7af8

// all revision properties which parsoid is interested in.
var PARSOID_RVPROP = ('content|ids|timestamp|user|userid|size|sha1|contentmodel|comment');

var userAgent = 'Parsoid/0.1';

/**
 * @class
 * @extends Error
 */
function DoesNotExistError( message ) {
	Error.captureStackTrace(this, DoesNotExistError);
	this.name = "DoesNotExistError";
	this.message = message || "Something doesn't exist";
	this.code = 404;
	this.stack = null;  // suppress stack
}
DoesNotExistError.prototype = Error.prototype;

/**
 * @class
 * @extends Error
 */
function ParserError( message ) {
	Error.captureStackTrace(this, ParserError);
	this.name = "ParserError";
	this.message = message || "Generic parser error";
	this.code = 500;
}
ParserError.prototype = Error.prototype;

/**
 * @class
 * @extends Error
 */
function AccessDeniedError( message ) {
	Error.captureStackTrace(this, AccessDeniedError);
	this.name = 'AccessDeniedError';
	this.message = message || 'Your wiki requires a logged-in account to access the API.';
	this.code = 401;
}
AccessDeniedError.prototype = Error.prototype;

/**
 *
 * Abstract API request base class
 *
 * @class
 * @extends EventEmitter
 *
 * @constructor
 * @param {MWParserEnvironment} env
 * @param {string} title The title of the page we should fetch from the API
 */
function ApiRequest( env, title ) {
	// call the EventEmitter constructor
	events.EventEmitter.call(this);

	// Increase the number of maximum listeners a bit..
	this.setMaxListeners( 50000 );

	this.retries = 8;
	this.env = env;
	this.title = title;
	this.queueKey = title;
	this.reqType = "Page Fetch";
}

// Inherit from EventEmitter
util.inherits(ApiRequest, events.EventEmitter);

ApiRequest.prototype.request = function( options, callback ) {
	var parsedUri;
	// this is a good place to put debugging statements
	// if you want to watch network requests.
	//console.log('ApiRequest', options);

	// Syncval for internal wiki
	if (
		this.env.conf.parsoid.syncval &&
		options.uri.indexOf( this.env.conf.parsoid.apiURI ) === 0
	) {
		parsedUri = url.parse( options.uri, true );
		parsedUri.query.syncval = this.env.conf.parsoid.syncval;
		// "query will only be used if search is absent." - http://nodejs.org/docs/latest/api/url.html
		delete parsedUri.search;
		options.uri = url.format( parsedUri );
		options.strictSSL = false;
	}

	return request( options, callback );
};

/**
 * @method
 * @private
 * @param {Error/null} error
 * @param {string} data wikitext / html / metadata
 */
ApiRequest.prototype._processListeners = function ( error, data ) {
	// Process only a few callbacks in each event loop iteration to
	// reduce memory usage.
	var self = this;

	var processSome = function () {
			// listeners() returns a copy (slice) of the listeners array in
			// 0.10. Get a new copy including new additions before processing
			// each batch.
		var listeners = self.listeners( 'src' ),
			// XXX: experiment a bit with the number of callbacks per
			// iteration!
			maxIters = Math.min(1, listeners.length);
		for ( var it = 0; it < maxIters; it++ ) {
			var nextListener = listeners.shift();

			// We only retrieve text/x-mediawiki source currently.
			// We expect these listeners to remove themselves when being
			// called - always add them with once().
			try {
				nextListener.call( self, error || null, data, 'text/x-mediawiki' );
			} catch(e) {
				return self.env.log("fatal", e);
			}
		}
		if ( listeners.length ) {
			setImmediate( processSome );
		}

	};

	setImmediate( processSome );
};

/**
 * @method
 * @private
 * @param {Error/null} error
 * @param {Object} response The API response object, with error code
 * @param {string} body The body of the response from the API
 */
ApiRequest.prototype._requestCB = function (error, response, body) {
	var self = this;

	if (error) {
		this.env.log('warning/api', 'Failed API request,', {
				"error": error,
				"status": response && response.statusCode,
				"retries-remaining": this.retries
			}
		);
		if ( this.retries ) {
			this.retries--;
			// retry
			this.request( this.requestOptions, this._requestCB.bind(this) );
			return;
		} else {
			var dnee = new Error( this.reqType + ' failure for '
					+ JSON.stringify(this.queueKey.substr(0, 80)) + ': ' + error );
			this._handleBody( dnee, '{}' );
		}
	} else if (response.statusCode === 200) {
		this._handleBody( null, body );
	} else {
		if (response.statusCode === 412) {
			this.env.log("info", "Cache MISS:", this.uri);
		} else {
			this.env.log("warning", "non-200 response:", response.statusCode, body);
		}
		error = new Error( this.reqType + ' failure for '
					+ JSON.stringify(this.queueKey.substr(0, 20)) + ': ' + response.statusCode );
		this._handleBody( error, '{}' );
	}

	// XXX: handle other status codes

	// Remove self from request queue
	delete this.env.requestQueue[this.queueKey];
};

/**
 * Default body handler: parse to JSON and call _handleJSON.
 *
 * @method
 * @private
 * @param {Error/null} error
 * @param {string} body The body of the response from the API
 */
ApiRequest.prototype._handleBody = function (error, body) {
	if ( error ) {
		this._handleJSON( error, {} );
		return;
	}
	var data;
	try {
		//console.warn( 'body: ' + body );
		data = JSON.parse( body );
	} catch(e) {
		error = new ParserError( 'Failed to parse the JSON response for ' +
				this.reqType );
	}
	this._handleJSON( error, data );
};

/**
 * @class
 * @extends ApiRequest
 *
 * Template fetch request helper class
 *
 * @constructor
 * @param {MWParserEnvironment} env
 * @param {string} title The template (or really, page) we should fetch from the wiki
 * @param {string} oldid The revision ID you want to get, defaults to "latest revision"
 */
function TemplateRequest( env, title, oldid ) {
	ApiRequest.call(this, env, title);

	this.queueKey = title;
	this.reqType = "Template Fetch";

	var apiargs = {
		format: 'json',
		action: 'query',
		prop: 'revisions',
		rvprop: PARSOID_RVPROP
	};

	if ( oldid ) {
		this.oldid = oldid;
		apiargs.revids = oldid;
	} else {
		apiargs.titles = title;
	}

	var uri = env.conf.wiki.apiURI + '?' + qs.stringify( apiargs );

	this.requestOptions = {
		method: 'GET',
		followRedirect: true,
		uri: uri,
		timeout: 40 * 1000, // 40 seconds
		proxy: env.conf.wiki.apiProxyURI,
		strictSSL: env.conf.parsoid.strictSSL,
		headers: {
			'User-Agent': userAgent,
			'Connection': 'close'
		}
	};

	if (env.cookie) {
		// Forward the cookie if set
		this.requestOptions.headers.Cookie = env.cookie;
	}

	// Start the request
	this.request( this.requestOptions, this._requestCB.bind(this) );
}

// Inherit from ApiRequest
util.inherits(TemplateRequest, ApiRequest);

/**
 * @method _handleJSON
 * @template
 * @private
 * @param {Error} error
 * @param {Object} data The response from the server - parsed JSON object
 */
TemplateRequest.prototype._handleJSON = function ( error, data ) {
	var regex, title, location, iwstr, interwiki, src = '';
	var metadata = { title: this.title };

	if ( !error && !data.query ) {
		error = new Error( "API response is missing query for: " + this.title );
	}

	if ( error ) {
		this._processListeners( error, null );
		return;
	}

	if ( data.query.normalized && data.query.normalized.length ) {
		// update title (ie, "foo_Bar" -> "Foo Bar")
		metadata.title = data.query.normalized[0].to;
	}

	if ( !data.query.pages ) {
		if ( data.query.interwiki ) {
			// Essentially redirect, but don't actually redirect.
			interwiki = data.query.interwiki[0];
			title = interwiki.title;
			regex = new RegExp( '^' + interwiki.iw + ':' );
			title = title.replace( regex, '' );
			iwstr = this.env.conf.wiki.interwikiMap.get(interwiki.iw).url ||
				this.env.conf.parsoid.interwikiMap.get(interwiki.iw).url ||
				'/' + interwiki.iw + '/' + '$1';
			location = iwstr.replace( '$1', title );
			error = new DoesNotExistError( 'The page at ' + this.title +
				' can be found at a different location: ' + location );
		} else {
			error = new DoesNotExistError(
				'No pages were returned from the API request for ' +
				this.title );
		}
	} else {
		// we've only requested one title (or oldid)
		// but we get a hash of pageids
		if ( !Object.keys(data.query.pages).some(function(pageid) {
			var page = data.query.pages[pageid];
			if ( !page || !page.revisions || !page.revisions.length ) {
				return false;
			}
			metadata.id = page.pageid;
			metadata.ns = page.ns;
			metadata.revision = page.revisions[0];
			// for redirect handling & cache
			src = metadata.revision['*'];
			return true;
		}) ) {
			error = new DoesNotExistError( 'Did not find page revisions for '
				+ this.title );
		}
	}

	if ( error ) {
		this._processListeners( error, null );
		return;
	}

	this.env.tp( 'Retrieved ' + this.title, metadata );

	// Add the source to the cache
	// (both original title as well as possible redirected title)
	this.env.pageCache[this.queueKey] = this.env.pageCache[this.title] = src;

	this._processListeners( null, metadata );
};

/**
 * @class
 * @extends ApiRequest
 *
 * Passes the source of a single preprocessor construct including its
 * parameters to action=expandtemplates
 *
 * @constructor
 * @param {MWParserEnvironment} env
 * @param {string} title The title of the page to use as the context
 * @param {string} text
 */
function PreprocessorRequest( env, title, text ) {
	ApiRequest.call(this, env, title);

	this.queueKey = text;
	this.text = text;
	this.reqType = "Template Expansion";

	var apiargs = {
		format: 'json',
		action: 'expandtemplates',
		prop: 'wikitext|categories',
		text: text
	};

	// the empty string is an invalid title
	// default value is: API
	if ( title ) {
		apiargs.title = title;
	}

	if ( env.page.meta.revision.revid ) {
		apiargs.revid = env.page.meta.revision.revid;
	}

	var uri = env.conf.wiki.apiURI;

	this.requestOptions = {
		// Use POST since we are passing a bit of source, and GET has a very
		// limited length. You'll be greeted by "HTTP Error 414 Request URI
		// too long" otherwise ;)
		method: 'POST',
		form: apiargs, // The API arguments
		followRedirect: true,
		uri: uri,
		timeout: 30 * 1000, // 30 seconds
		proxy: env.conf.wiki.apiProxyURI,
		strictSSL: env.conf.parsoid.strictSSL,
		headers: {
			'User-Agent': userAgent,
			'Connection': 'close'
		}
	};

	if (env.cookie) {
		// Forward the cookie if set
		this.requestOptions.headers.Cookie = env.cookie;
	}

	// Start the request
	this.request( this.requestOptions, this._requestCB.bind(this) );
}


// Inherit from ApiRequest
util.inherits( PreprocessorRequest, ApiRequest );

PreprocessorRequest.prototype._handleJSON = function ( error, data ) {
	if ( !error && !(data && data.expandtemplates) ) {
		error = new Error( util.format('Expanding template for %s: %s',
			this.title, this.text) );
	}

	if ( error ) {
		this.env.log( "error", error );
		this._processListeners( error, '' );
		return;
	}

	var src = '';
	if ( data.expandtemplates.wikitext !== undefined ) {
		src = data.expandtemplates.wikitext;
	} else if ( data.expandtemplates["*"] !== undefined ) {
		// For backwards compatibility. Older wikis still put the data here.
		src = data.expandtemplates["*"];
	}

	this.env.tp( 'Expanded ', this.text, src );

	// Add the categories which were added by parser functions directly
	// into the page and not as in-text links.
	if (data.expandtemplates.categories) {
		for (var i in data.expandtemplates.categories) {
			var category = data.expandtemplates.categories[i];
			src += '\n[[Category:' + category['*'];
			if (category.sortkey) {
				src += "|" + category.sortkey;
			}
			src += ']]';
		}
	}

	// Add the source to the cache
	this.env.pageCache[this.text] = src;

	this._processListeners( error, src );
};

/**
 * @class
 * @extends ApiRequest
 *
 * Gets the PHP parser to parse content for us.
 * Used for handling extension content right now.
 * And, probably magic words later on.
 *
 * @constructor
 * @param {MWParserEnvironment} env
 * @param {string} title The title of the page to use as context
 * @param {string} text
 */
function PHPParseRequest ( env, name, text ) {
	ApiRequest.call(this, env, name);

	this.text = text;
	this.queueKey = text;
	this.reqType = "Extension Parse";

	var apiargs = {
		format: 'json',
		action: 'parse',
		text: text,
		disablepp: 'true',
		contentmodel: 'wikitext',
		prop: 'text|modules|categories'
	};
	var uri = env.conf.wiki.apiURI;

	// Pass the page title to the API
	var title = env.page && env.page.title && env.page.title.key;
	if (title) {
		apiargs.title = title;
	}

	this.requestOptions = {
		// Use POST since we are passing a bit of source, and GET has a very
		// limited length. You'll be greeted by "HTTP Error 414 Request URI
		// too long" otherwise ;)
		method: 'POST',
		form: apiargs, // The API arguments
		followRedirect: true,
		uri: uri,
		timeout: 16 * 1000, // 16 seconds
		proxy: env.conf.wiki.apiProxyURI,
		strictSSL: env.conf.parsoid.strictSSL,
		headers: {
			'User-Agent': userAgent,
			'Connection': 'close'
		}
	};

	if (env.cookie) {
		// Forward the cookie if set
		this.requestOptions.headers.Cookie = env.cookie;
	}

	// Start the request
	this.request( this.requestOptions, this._requestCB.bind(this) );
}

// Inherit from ApiRequest
util.inherits( PHPParseRequest, ApiRequest );

var dummyDoc = domino.createDocument();
PHPParseRequest.prototype._handleJSON = function ( error, data ) {
	if ( !error && !(data && data.parse) ) {
		error = new Error( util.format('Parsing extension for %s: %s',
			this.title, this.text) );
	}

	if ( error ) {
		this.env.log( "error", error );
		this._processListeners( error, '' );
		return;
	}

	var parsedHtml = '';
	if ( data.parse.text['*'] !== undefined ) {
		parsedHtml = data.parse.text['*'];
	}

	// Strip two trailing newlines that action=parse adds after any
	// extension output
	parsedHtml = parsedHtml.replace(/\n\n$/, '');

	// Also strip a paragraph wrapper, if any
	parsedHtml = parsedHtml.replace(/(^<p>)|(<\/p>$)/g, '');

	// Add the modules to the page data
	var page = this.env.page;
	var setPageProperty = function(src, property) {
		if (src) {
			// This info comes back from the MW API when extension tags are parsed.
			// Since a page can have multiple extension tags, we can hit this code
			// multiple times and run into an already initialized set.
			if (!page[property]) {
				page[property] = new Set();
			}
			for (var i in src) {
				page[property].add(src[i]);
			}
		}
	};

	setPageProperty(data.parse.modules, "extensionModules");
	setPageProperty(data.parse.modulescripts, "extensionModuleScripts");
	setPageProperty(data.parse.modulestyles, "extensionModuleStyles");
	setPageProperty(data.parse.modulemessages, "extensionModuleMessages");

	// Add the categories which were added by extensions directly into the
	// page and not as in-text links
	if (data.parse.categories) {
		for (var i in data.parse.categories) {
			var category = data.parse.categories[i];

			var link = dummyDoc.createElement("link");
			link.setAttribute("rel", "mw:PageProp/Category");

			var href = this.env.page.relativeLinkPrefix + "Category:" + encodeURIComponent(category['*']);
			if ( category.sortkey ) {
				href += "#" + encodeURIComponent(category.sortkey);
			}
			link.setAttribute("href", href);

			parsedHtml += "\n" + link.outerHTML;
		}
	}

	// Add the source to the cache
	this.env.pageCache[this.text] = parsedHtml;

	this._processListeners( error, parsedHtml );
};

/**
 * @class
 * @extends ApiRequest
 *
 * Requests a cached parsed page from a Parsoid cache, but try to avoid
 * triggering re-parsing.
 *
 * @constructor
 * @param {MWParserEnvironment} env
 * @param {string} title The title of the page to use as context
 * @param {oldid} oldid The oldid to request
 */
function ParsoidCacheRequest ( env, title, oldid, options ) {
	ApiRequest.call(this, env, title);

	if (!options) {
		options = {};
	}

	this.oldid = oldid;
	this.queueKey = title + '?oldid=' + oldid;
	this.reqType = "Parsoid cache request";

	var apiargs = {
		oldid: oldid
	};
	var uri = env.conf.parsoid.parsoidCacheURI +
			encodeURIComponent(env.conf.wiki.iwp) + '/' + encodeURIComponent(title.replace(/ /g, '_')) +
			'?' + qs.stringify( apiargs );
	this.uri = uri;

	//console.warn('Cache request:', uri);


	this.retries = 0;
	this.requestOptions = {
		// Use GET so that our request is cacheable
		method: 'GET',
		followRedirect: false,
		uri: uri,
<<<<<<< HEAD
		timeout: 60 * 1000, // 60 seconds: less than 100s VE timeout so we still finish
		proxy: env.conf.parsoid.parsoidCacheProxy,
=======
		strictSSL: env.conf.parsoid.strictSSL,
>>>>>>> 839e7af8
		headers: {
			'User-Agent': userAgent,
			'Connection': 'close',
			'x-parsoid-request': 'cache'
		}
	};

	if (env.cookie) {
		// Forward the cookie if set
		this.requestOptions.headers.Cookie = env.cookie;
	}

	if (options.evenIfNotCached) {
		// 60 seconds to query varnish + parse again if necessary
		// This is less than 100s VE timeout so we still finish
		this.requestOptions.timeout = 60 * 1000;
	} else {
		// Request a reply only from cache.
		// 10 second timeout is more than enough!
		this.requestOptions.timeout = 10 * 1000;
		this.requestOptions.headers['Cache-control'] = 'only-if-cached';
	}

	// Start the request
	this.request( this.requestOptions, this._requestCB.bind(this) );
}

// Inherit from ApiRequest
util.inherits( ParsoidCacheRequest, ApiRequest );

/**
 * Handle the HTML body
 */
ParsoidCacheRequest.prototype._handleBody = function ( error, body ) {
	if ( error ) {
		this._processListeners( error, '' );
		return;
	}

	//console.log( this.listeners('parsedHtml') );
	this._processListeners( error, body );
};

/**
 * @class
 * @extends ApiRequest
 *
 * A request for the wiki's configuration variables.
 *
 * @constructor
 * @param {string} apiURI The API URI to use for fetching
 * @param {MWParserEnvironment} env
 * @param {string} apiProxyURI (optional) The proxy URI to use for the
 * ConfigRequest
 */
var ConfigRequest = function ( apiURI, env, apiProxyURI ) {
	ApiRequest.call( this, env, null );
	this.queueKey = apiURI;

	var metas = [
			'siteinfo'
		],
		siprops = [
			'namespaces',
			'namespacealiases',
			'magicwords',
			'functionhooks',
			'extensiontags',
			'general',
			'interwikimap',
			'languages',
			'protocols'
		],
		apiargs = {
			format: 'json',
			action: 'query',
			meta: metas.join( '|' ),
			siprop: siprops.join( '|' )
		};

	if ( !apiURI ) {
		this._requestCB( new Error( 'There was no base URI for the API we tried to use.' ) );
		return;
	}

	this.requestOptions = {
		method: 'GET',
		followRedirect: true,
		uri: apiURI + '?' + qs.stringify( apiargs ),
		timeout: 40 * 1000,
		proxy: apiProxyURI,
		strictSSL: env.conf.parsoid.strictSSL,
		headers: {
			'User-Agent': userAgent,
			'Connection': 'close'
		}
	};

	if (env.cookie) {
		// Forward the cookie if set
		this.requestOptions.headers.Cookie = env.cookie;
	}


	this.request( this.requestOptions, this._requestCB.bind( this ) );
};

util.inherits( ConfigRequest, ApiRequest );

ConfigRequest.prototype._handleJSON = function ( error, data ) {
	if ( error ) {
		this._processListeners( error, {} );
		return;
	}

	if ( data && data.query ) {
		this._processListeners( null, data.query );
	} else if ( data && data.error ) {
		if ( data.error.code === 'readapidenied' ) {
			error = new AccessDeniedError();
		} else {
			error = new Error( 'Something happened on the API side. Message: ' + data.error.code + ': ' + data.error.info );
		}
		this._processListeners( error, {} );
	} else {
		this._processListeners( null, {} );
	}
};

/**
 * @class
 * @extends ApiRequest
 * @constructor
 * @param {MWParserEnvironment} env
 * @param {string} filename
 * @param @optional {Object} dims
 */
function ImageInfoRequest( env, filename, dims ) {
	ApiRequest.call( this, env, null );
	this.env = env;
	this.queueKey = filename + JSON.stringify( dims );

	var ix,
		conf = env.conf.wiki,
		uri = conf.apiURI + '?',
		filenames = [ filename ],
		imgnsid = conf.canonicalNamespaces.image,
		imgns = conf.namespaceNames[imgnsid],
		props = [
			'mediatype',
			'size',
			'url',
			'user'
		];

	this.ns = imgns;

	for ( ix = 0; ix < filenames.length; ix++ ) {
		filenames[ix] = imgns + ':' + filenames[ix];
	}

	var apiArgs = {
		action: 'query',
		format: 'json',
		prop: 'imageinfo',
		titles: filenames.join( '|' ),
		iiprop: props.join( '|' )
	};

	if ( dims ) {
		if ( dims.width ) {
			apiArgs.iiurlwidth = dims.width;
		}
		if ( dims.height ) {
			apiArgs.iiurlheight = dims.height;
		}
	}

	uri += qs.stringify( apiArgs );

	this.requestOptions = {
		method: 'GET',
		followRedirect: true,
		uri: uri,
		timeout: 40 * 1000,
		proxy: env.conf.wiki.apiProxyURI,
		headers: {
			'User-Agent': userAgent,
			'Connection': 'close'
		}
	};
	if (env.cookie) {
		// Forward the cookie if set
		this.requestOptions.headers.Cookie = env.cookie;
	}

	this.request( this.requestOptions, this._requestCB.bind( this ) );
}

util.inherits( ImageInfoRequest, ApiRequest );

ImageInfoRequest.prototype._handleJSON = function ( error, data ) {
	var pagenames, names, namelist, newpages, pages, pagelist, ix;

	if ( error ) {
		this._processListeners( error, { imgns: this.ns } );
		return;
	}

	if ( data && data.query ) {
		// The API indexes its response by page ID. That's stupid.
		newpages = {};
		pagenames = {};
		pages = data.query.pages;
		names = data.query.normalized;
		pagelist = Object.keys( pages );

		if ( names ) {
			for ( ix = 0; ix < names.length; ix++ ) {
				pagenames[names[ix].to] = names[ix].from;
			}
		}

		for ( ix = 0; ix < pagelist.length; ix++ ) {
			if ( pagenames[pages[pagelist[ix]].title] ) {
				newpages[pagenames[pages[pagelist[ix]].title]] = pages[pagelist[ix]];
			}
			newpages[pages[pagelist[ix]].title] = pages[pagelist[ix]];
		}

		data.query.pages = newpages;
		data.query.imgns = this.ns;
		this.env.pageCache[ this.queueKey ] = data.query;
		this._processListeners( null, data.query );
	} else if ( data && data.error ) {
		if ( data.error.code === 'readapidenied' ) {
			error = new AccessDeniedError();
		} else {
			error = new Error( 'Something happened on the API side. Message: ' + data.error.code + ': ' + data.error.info );
		}
		this._processListeners( error, {} );
	} else {
		this._processListeners( null, {} );
	}
};

if (typeof module === "object") {
	module.exports.ConfigRequest = ConfigRequest;
	module.exports.TemplateRequest = TemplateRequest;
	module.exports.PreprocessorRequest= PreprocessorRequest;
	module.exports.PHPParseRequest = PHPParseRequest;
	module.exports.ParsoidCacheRequest = ParsoidCacheRequest;
	module.exports.ImageInfoRequest = ImageInfoRequest;
	module.exports.DoesNotExistError = DoesNotExistError;
	module.exports.ParserError = ParserError;
}<|MERGE_RESOLUTION|>--- conflicted
+++ resolved
@@ -14,11 +14,8 @@
 	qs = require('querystring'),
 	events = require('events'),
 	util = require('util'),
-<<<<<<< HEAD
-	url = require('url');
-=======
+	url = require('url'),
 	domino = require('domino');
->>>>>>> 839e7af8
 
 // all revision properties which parsoid is interested in.
 var PARSOID_RVPROP = ('content|ids|timestamp|user|userid|size|sha1|contentmodel|comment');
@@ -642,12 +639,9 @@
 		method: 'GET',
 		followRedirect: false,
 		uri: uri,
-<<<<<<< HEAD
 		timeout: 60 * 1000, // 60 seconds: less than 100s VE timeout so we still finish
 		proxy: env.conf.parsoid.parsoidCacheProxy,
-=======
 		strictSSL: env.conf.parsoid.strictSSL,
->>>>>>> 839e7af8
 		headers: {
 			'User-Agent': userAgent,
 			'Connection': 'close',
